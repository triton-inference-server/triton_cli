--- conflicted
+++ resolved
@@ -611,11 +611,7 @@
 
 class Profiler:
     @staticmethod
-<<<<<<< HEAD
-    def profile(model, batch_size, url, input_length, warmup=False):
-=======
     def profile(model, batch_size, url, input_length=2048, output_length=128):
->>>>>>> 3a072dad
         args = Args()
         args.model = model
         args.concurrency = batch_size  # inflight batch size
@@ -626,13 +622,9 @@
         start, end, step = args.prompt_size_range
         assert start == end and step == 1  # no sweeping for now
 
-        if warmup:
-            main(args, should_summarize=False)  # warm-up
-
-<<<<<<< HEAD
-        else:
-            main(args)
-=======
+        print("Warming up...")
+        main(args, should_summarize=False)  # warm-up
+
         print("Warmed up, profiling now...\n")
         print("[ PROFILE CONFIGURATIONS ]")
         print(f" * Model: {args.model}")
@@ -640,8 +632,4 @@
         print(f" * Input tokens: {args.prompt_size_range[0]}")
         print(f" * Output tokens: {args.max_tokens}")
         print("")
-        main(args)
->>>>>>> 3a072dad
-
-        # get only avg first token and avg
-        #+        main(args)
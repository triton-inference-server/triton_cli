# Copyright 2023-2024, NVIDIA CORPORATION & AFFILIATES. All rights reserved.
#
# Redistribution and use in source and binary forms, with or without
# modification, are permitted provided that the following conditions
# are met:
#  * Redistributions of source code must retain the above copyright
#    notice, this list of conditions and the following disclaimer.
#  * Redistributions in binary form must reproduce the above copyright
#    notice, this list of conditions and the following disclaimer in the
#    documentation and/or other materials provided with the distribution.
#  * Neither the name of NVIDIA CORPORATION nor the names of its
#    contributors may be used to endorse or promote products derived
#    from this software without specific prior written permission.
#
# THIS SOFTWARE IS PROVIDED BY THE COPYRIGHT HOLDERS ``AS IS'' AND ANY
# EXPRESS OR IMPLIED WARRANTIES, INCLUDING, BUT NOT LIMITED TO, THE
# IMPLIED WARRANTIES OF MERCHANTABILITY AND FITNESS FOR A PARTICULAR
# PURPOSE ARE DISCLAIMED.  IN NO EVENT SHALL THE COPYRIGHT OWNER OR
# CONTRIBUTORS BE LIABLE FOR ANY DIRECT, INDIRECT, INCIDENTAL, SPECIAL,
# EXEMPLARY, OR CONSEQUENTIAL DAMAGES (INCLUDING, BUT NOT LIMITED TO,
# PROCUREMENT OF SUBSTITUTE GOODS OR SERVICES; LOSS OF USE, DATA, OR
# PROFITS; OR BUSINESS INTERRUPTION) HOWEVER CAUSED AND ON ANY THEORY
# OF LIABILITY, WHETHER IN CONTRACT, STRICT LIABILITY, OR TORT
# (INCLUDING NEGLIGENCE OR OTHERWISE) ARISING IN ANY WAY OUT OF THE USE
# OF THIS SOFTWARE, EVEN IF ADVISED OF THE POSSIBILITY OF SUCH DAMAGE.

import os
import json
import shutil
import logging
import subprocess
from pathlib import Path
from rich.console import Console
import yaml
from collections import defaultdict
from directory_tree import display_tree

from triton_cli.common import (
    DEFAULT_MODEL_REPO,
    SUPPORTED_BACKENDS,
    LOGGER_NAME,
    TritonCLIException,
)
from triton_cli.trt_llm.engine_config_parser import parse_and_substitute
from triton_cli.trt_llm.builder import TRTLLMBuilder

from huggingface_hub import snapshot_download
from huggingface_hub import utils as hf_utils


logger = logging.getLogger(LOGGER_NAME)

# For now, generated model configs will be limited to only backends
# that can be fully autocompleted for a simple deployment.
MODEL_CONFIG_TEMPLATE = """
backend: "{backend}"
"""

NGC_CONFIG_TEMPLATE = """
[CURRENT]
apikey = {api_key}
format_type = {format_type}
org = {org}
team = {team}
"""

SOURCE_PREFIX_HUGGINGFACE = "hf:"
SOURCE_PREFIX_NGC = "ngc:"

TRT_TEMPLATES_PATH = Path(__file__).parent / "templates" / "trt_llm"

# Support changing destination dynamically to point at
# pre-downloaded checkpoints in various circumstances
ENGINE_DEST_PATH = os.environ.get("ENGINE_DEST_PATH", "/tmp/engines")

HF_TOKEN_PATH = Path.home() / ".cache" / "huggingface" / "token"

# TODO: Improve this flow and reduce hard-coded model check locations
SUPPORTED_TRT_LLM_BUILDERS = {
    "facebook/opt-125m": {
        "hf_allow_patterns": ["*.bin", "*.json", "*.txt"],
    },
    "meta-llama/Llama-2-7b-hf": {
        "hf_allow_patterns": ["*.safetensors", "*.json"],
    },
    "meta-llama/Llama-2-7b-chat-hf": {
        "hf_allow_patterns": ["*.safetensors", "*.json"],
    },
    "meta-llama/Meta-Llama-3-8B": {
        "hf_allow_patterns": ["*.safetensors", "*.json"],
    },
    "meta-llama/Meta-Llama-3-8B-Instruct": {
        "hf_allow_patterns": ["*.safetensors", "*.json"],
    },
    "gpt2": {
        "hf_allow_patterns": ["*.safetensors", "*.json"],
        "hf_ignore_patterns": ["onnx/*"],
    },
}

MODEL_TYPE_PREFIX = {"huggingface": "hf", "ngc": "ngc"}


class ImportConfig:
    def __init__(self, filename, override_args=None):
        self.config_filename = filename  # Config File Name
        self.override_args = override_args
        self.config = {}
        self.base_config()
        self.override_config()

        for key, val in self.config.items():
            print(f"{key}: {val}")

    def __getitem__(self, key):
        return self.config[key]

    # Loads and Stores the options in config file into self.config
    def base_config(self):
        with open(self.config_filename) as f:
            entire_config = yaml.safe_load(f.read())

        base = defaultdict(dict)
        print(entire_config)

        for arg_group in entire_config["tensorrtllm"]:
            if not isinstance(entire_config["tensorrtllm"][arg_group], list):
                continue
            for arg in entire_config["tensorrtllm"][arg_group]:
                if "=" in arg:  # Argument Format: "--arg=val"
                    arg_name, arg_val = arg.lstrip("-").split("=")
                    base[arg_group][arg_name] = arg_val
                else:  # Boolean Argument Format: "--arg"
                    arg_name = arg.lstrip("-")
                    base[arg_group][arg_name] = None

        self.config["tensorrtllm"] = dict(base)
        self.config["source"] = entire_config["source"]
        self.config["backend"] = entire_config["backend"]

    # TODO: Override user args with --set flag
    def override_config(self):
        pass

    def get_config(self):
        return self.config


# NOTE: Thin wrapper around NGC CLI is a WAR for now.
# TODO: Move out to generic files/interface for remote model stores
class NGCWrapper:
    def __init__(self):
        api_key = os.environ.get("NGC_API_KEY", "")

        # TODO: revisit default org/team
        self.__generate_config(
            org="nvidia",
            team="",
            api_key=api_key,
            # For interactive output to see download progress
            format_type="ascii",
        )

    # To avoid having to interact with NGC CLI interactively,
    # just generate config file to skip auth step.
    def __generate_config(self, org="", team="", api_key="", format_type="ascii"):
        config_dir = Path.home() / ".ngc"
        config_file = config_dir / "config"
        if config_file.exists():
            logger.debug("Found existing NGC config, skipping config generation")
            return

        if not config_dir.exists():
            config_dir.mkdir(exist_ok=True)

        logger.debug("Generating NGC config")
        config = NGC_CONFIG_TEMPLATE.format(
            api_key=api_key, format_type=format_type, org=org, team=team
        )
        config_file.write_text(config)

    # TODO: Remove default model after demo
    # Update model with correct string if running on non-A100 GPU
    def download_model(self, model, ngc_model_name, dest):
        logger.info(f"Downloading NGC model: {model} to {dest}...")
        dest_path = Path(dest)
        dest_path.mkdir(parents=True, exist_ok=True)
        model_dir = dest_path / ngc_model_name
        if model_dir.exists():
            logger.warning(
                f"Found existing directory for {model} at {model_dir}, skipping download."
            )
            return

        cmd = f"ngc registry model download-version {model} --dest {dest}"
        logger.debug(f"Running '{cmd}'")
        output = subprocess.run(cmd.split())
        if output.returncode:
            err = output.stderr.decode("utf-8")
            raise TritonCLIException(f"Failed to download {model} from NGC:\n{err}")


# Can eventually be an interface and have implementations
# for remote stores or similar, but keeping it simple for now.
class ModelRepository:
    def __init__(self, path: str = None):
        self.repo = DEFAULT_MODEL_REPO
        if path:
            self.repo = Path(path)

        # OK if model repo already exists, support adding multiple models
        try:
            self.repo.mkdir(parents=True, exist_ok=False)
            logger.debug(f"Created new model repository: {self.repo}")
        except FileExistsError:
            logger.debug(f"Using existing model repository: {self.repo}")

    def list(self):
        logger.info(f"Current repo at {self.repo}:")
        display_tree(self.repo)

    def add(
        self,
        name: str,
        version: int = 1,
        # source: str = None,
        # backend: str = None,
        config: ImportConfig = None,
        verbose=True,
    ):
<<<<<<< HEAD
        # print(f"Trying config[source]: {a}")
        if not config["source"]:
            raise ValueError("Non-empty model source must be provided")

        if config["backend"] and config["backend"] not in SUPPORTED_BACKENDS:
            raise NotImplementedError(
=======
        if not source:
            raise TritonCLIException("Non-empty model source must be provided")

        if backend and backend not in SUPPORTED_BACKENDS:
            raise TritonCLIException(
>>>>>>> 8f577d37
                f"The specified backend is not currently supported. Please choose from the following backends {SUPPORTED_BACKENDS}"
            )

        # HuggingFace models
        if config["source"]["type"] == "huggingface":
            logger.debug("HuggingFace prefix detected, parsing HuggingFace ID")
            # source_type = "huggingface"
        # NGC models
        # TODO: Improve backend detection/assumption for NGC models in future
        elif config["source"]["type"] == "ngc":
            logger.debug("NGC prefix detected, parsing NGC ID")
            # source_type = "ngc"
        # Local model path
        else:
            logger.debug("No supported prefix detected, assuming local path")
            # source_type = "local"
            model_path = Path(config["source"]["id"])  # Path(source)
            if not model_path.exists():
                raise TritonCLIException(f"{model_path} does not exist")

        model_dir, version_dir = self.__create_model_repository(
            name, version, config["backend"]
        )

        # Note it's a bit redundant right now, but we check prefix above first
        # to avoid creating model repository files in case that local source
        # path is invalid. This should be cleaned up.
        if config["source"]["type"] == "huggingface":
            # hf_id = source.split(":")[1]
            self.__add_huggingface_model(
                model_dir,
                version_dir,
                config["source"]["id"],
                name,
                config["backend"],
                config,
            )
        elif config["source"]["type"] == "ngc":
            # NOTE: NGC models likely to contain colons
            # ngc_id = source.replace(SOURCE_PREFIX_NGC, "")
            ngc = NGCWrapper()
            # NOTE: Assuming that `llama2_13b_trt_a100:0.1` from source
            #       transforms into llama2_13b_trt_a100_v0.1 folder when
            #       downloaded from NGC CLI.
            ngc_model_name = (
                (config["source"]["type"] + "/" + config["source"]["id"])
                .split("/")[-1]
                .replace(":", "_v")
            )
            ngc.download_model(
                config["source"]["id"], ngc_model_name, dest=ENGINE_DEST_PATH
            )
            # TODO: grab downloaded config files,
            #       point to downloaded engines, etc.
            self.__generate_ngc_model(name, ngc_model_name)
        else:
            logger.debug(f"Copying {model_path} to {version_dir}")
            shutil.copy(model_path, version_dir)

        if verbose:
            self.list()

    def clear(self):
        logger.info(f"Clearing all contents from {self.repo}...")
        shutil.rmtree(self.repo)

    # No support for removing individual versions for now
    # TODO: remove doesn't support removing groups of models like TRT LLM at this time
    # Use "clear" instead to clean up the repo as a WAR.
    def remove(self, name: str, verbose=True):
        if name.lower() == "all":
            return self.clear()

        model_dir = self.repo / name
        if not model_dir.exists():
            raise TritonCLIException(f"No model folder exists at {model_dir}")
        logger.info(f"Removing model {name} at {model_dir}...")
        shutil.rmtree(model_dir)
        if verbose:
            self.list()

    def __add_huggingface_model(
        self,
        model_dir: Path,
        version_dir: Path,
        huggingface_id: str,
        name: str,
        backend: str,
        config: ImportConfig | None,
    ):
        if not model_dir or not model_dir.exists():
            raise TritonCLIException("Model directory must be provided and exist")
        if not huggingface_id:
            raise TritonCLIException("HuggingFace ID must be non-empty")

        if backend == "tensorrtllm":
            # TODO: Refactor the cleanup flow, move it to a higher level
            try:
                self.__generate_trtllm_model(name, huggingface_id, config)
            except Exception as e:
                # If generating TRLTLM model fails, clean up the draft models
                # added to the model repository.
                logger.warning(f"TRT-LLM model creation failed: {e}. Cleaning up...")
                for model in [name, "preprocessing", "tensorrt_llm", "postprocessing"]:
                    self.remove(model, verbose=False)
                # Let detailed traceback be reported for TRT-LLM errors for debugging
                raise e
        else:
            # TODO: Add generic support for HuggingFace models with HF API.
            # For now, use vLLM as a means of deploying HuggingFace Transformers
            # NOTE: Only transformer models are supported at this time.
            config_contents, files = self.__generate_vllm_model(huggingface_id)
            config_file = model_dir / "config.pbtxt"
            config_file.write_text(config_contents)
            for file, contents in files.items():
                model_file = version_dir / file
                model_file.write_text(contents)

    def __download_hf_model(
        self,
        huggingface_id: str,
        hf_download_path: str,
        allow_patterns: list = [],
        ignore_patterns: list = [],
    ):
        # Shouldn't require the user to authenticate with HF unless
        # necessary (i.e., the model exists in a gated repo)
        try:
            snapshot_download(
                huggingface_id,
                allow_patterns=allow_patterns,
                ignore_patterns=ignore_patterns,
                local_dir=hf_download_path,
            )
        except hf_utils.GatedRepoError:
            if not HF_TOKEN_PATH.exists():
                raise TritonCLIException(
                    "Please authenticate using 'huggingface-cli login' to download this model"
                )
            snapshot_download(
                huggingface_id,
                allow_patterns=allow_patterns,
                ignore_patterns=ignore_patterns,
                local_dir=hf_download_path,
                use_auth_token=True,  # for gated repos like llama
            )

    def __generate_vllm_model(self, huggingface_id: str):
        backend = "vllm"
        model_config = MODEL_CONFIG_TEMPLATE.format(backend=backend)
        model_contents = json.dumps(
            {
                "model": huggingface_id,
                "disable_log_requests": True,
                "gpu_memory_utilization": 0.85,
            }
        )
        model_files = {"model.json": model_contents}
        return model_config, model_files

    def __generate_ngc_model(self, name: str, source: str):
        engines_path = ENGINE_DEST_PATH + "/" + source
        parse_and_substitute(
            str(self.repo), name, engines_path, engines_path, "auto", dry_run=False
        )

    def __generate_trtllm_model(
        self, name, huggingface_id, config: ImportConfig | None
    ):
        builder_info = SUPPORTED_TRT_LLM_BUILDERS.get(huggingface_id)
        if not builder_info:
            raise TritonCLIException(
                f"Building a TRT LLM engine for {huggingface_id} is not currently supported."
            )

        engines_path = ENGINE_DEST_PATH + "/" + name
        hf_download_path = ENGINE_DEST_PATH + "/" + name + "/hf_download"

        engines = [engine for engine in Path(engines_path).glob("*.engine")]
        if engines:
            logger.warning(
                f"Found existing engine(s) at {engines_path}, skipping build."
            )
        else:
            print(f"_generate_trtllm_model: config = {config}")
            self.__build_trtllm_engine(
                huggingface_id, hf_download_path, engines_path, config
            )

        # NOTE: In every case, the TRT LLM template should be filled in with values.
        # If the model exists, the CLI will raise an exception when creating the model repo.
        # If a user clears the model repo, they won't need to re-build the engines,
        # but they will still need to modify the TRT LLM template.
        parse_and_substitute(
            triton_model_dir=str(self.repo),
            bls_model_name=name,
            engine_dir=engines_path,
            token_dir=hf_download_path,
            token_type="auto",
            dry_run=False,
        )

    def __build_trtllm_engine(
        self,
        huggingface_id,
        hf_download_path,
        engines_path,
        config: ImportConfig | None,
    ):
        builder_info = SUPPORTED_TRT_LLM_BUILDERS.get(huggingface_id)
        hf_allow_patterns = builder_info["hf_allow_patterns"]
        hf_ignore_patterns = builder_info.get("hf_ignore_patterns", None)
        self.__download_hf_model(
            huggingface_id,
            hf_download_path,
            allow_patterns=hf_allow_patterns,
            ignore_patterns=hf_ignore_patterns,
        )
        print("Calling the builder")
        builder = TRTLLMBuilder(
            huggingface_id=huggingface_id,
            hf_download_path=hf_download_path,
            engine_output_path=engines_path,
            config=config,
        )
        print("Builder Instantiated...")
        console = Console()
        with console.status(f"Building TRT-LLM engine for {huggingface_id}..."):
            print("Calling builder.build()")
            builder.build()

    def __create_model_repository(
        self, name: str, version: int = 1, backend: str = None
    ):
        # Create model directory in repo with name, raise error if
        # repo doesn't exist, or model directory already exists.
        model_dir = self.repo / name
        version_dir = model_dir / str(version)
        try:
            if backend == "tensorrtllm":
                # Don't allow existing files for TRT-LLM for now in case we delete large engine files
                if model_dir.exists():
                    raise TritonCLIException(
                        f"Found existing model at {version_dir}, skipping repo add."
                    )

                shutil.copytree(
                    TRT_TEMPLATES_PATH,
                    self.repo,
                    dirs_exist_ok=True,
                    ignore=shutil.ignore_patterns("__pycache__"),
                )
                bls_model = self.repo / "tensorrt_llm_bls"
                bls_model.rename(self.repo / name)
                logger.debug(f"Adding TensorRT-LLM models at: {self.repo}")
            else:
                version_dir.mkdir(parents=True, exist_ok=False)
                logger.debug(f"Adding new model to repo at: {version_dir}")
        except FileExistsError:
            logger.warning(f"Overwriting existing model in repo at: {version_dir}")

        return model_dir, version_dir<|MERGE_RESOLUTION|>--- conflicted
+++ resolved
@@ -228,20 +228,12 @@
         config: ImportConfig = None,
         verbose=True,
     ):
-<<<<<<< HEAD
         # print(f"Trying config[source]: {a}")
         if not config["source"]:
-            raise ValueError("Non-empty model source must be provided")
+            raise TritonCLIException("Non-empty model source must be provided")
 
         if config["backend"] and config["backend"] not in SUPPORTED_BACKENDS:
-            raise NotImplementedError(
-=======
-        if not source:
-            raise TritonCLIException("Non-empty model source must be provided")
-
-        if backend and backend not in SUPPORTED_BACKENDS:
             raise TritonCLIException(
->>>>>>> 8f577d37
                 f"The specified backend is not currently supported. Please choose from the following backends {SUPPORTED_BACKENDS}"
             )
 

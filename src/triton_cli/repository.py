--- conflicted
+++ resolved
@@ -60,14 +60,10 @@
             logger.debug("Found existing NGC config, skipping config generation")
             return
 
-<<<<<<< HEAD
-        logger.debug("Generating NGC config")
-=======
-        logger.info("Generating NGC config")
         if not config_dir.exists():
             config_dir.mkdir(exist_ok=True)
 
->>>>>>> c85480af
+        logger.debug("Generating NGC config")
         config = NGC_CONFIG_TEMPLATE.format(
             api_key=api_key, format_type=format_type, org=org, team=team
         )

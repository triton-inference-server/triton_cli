# Copyright 2023-2024, NVIDIA CORPORATION & AFFILIATES. All rights reserved.
#
# Redistribution and use in source and binary forms, with or without
# modification, are permitted provided that the following conditions
# are met:
#  * Redistributions of source code must retain the above copyright
#    notice, this list of conditions and the following disclaimer.
#  * Redistributions in binary form must reproduce the above copyright
#    notice, this list of conditions and the following disclaimer in the
#    documentation and/or other materials provided with the distribution.
#  * Neither the name of NVIDIA CORPORATION nor the names of its
#    contributors may be used to endorse or promote products derived
#    from this software without specific prior written permission.
#
# THIS SOFTWARE IS PROVIDED BY THE COPYRIGHT HOLDERS ``AS IS'' AND ANY
# EXPRESS OR IMPLIED WARRANTIES, INCLUDING, BUT NOT LIMITED TO, THE
# IMPLIED WARRANTIES OF MERCHANTABILITY AND FITNESS FOR A PARTICULAR
# PURPOSE ARE DISCLAIMED.  IN NO EVENT SHALL THE COPYRIGHT OWNER OR
# CONTRIBUTORS BE LIABLE FOR ANY DIRECT, INDIRECT, INCIDENTAL, SPECIAL,
# EXEMPLARY, OR CONSEQUENTIAL DAMAGES (INCLUDING, BUT NOT LIMITED TO,
# PROCUREMENT OF SUBSTITUTE GOODS OR SERVICES; LOSS OF USE, DATA, OR
# PROFITS; OR BUSINESS INTERRUPTION) HOWEVER CAUSED AND ON ANY THEORY
# OF LIABILITY, WHETHER IN CONTRACT, STRICT LIABILITY, OR TORT
# (INCLUDING NEGLIGENCE OR OTHERWISE) ARISING IN ANY WAY OUT OF THE USE
# OF THIS SOFTWARE, EVEN IF ADVISED OF THE POSSIBILITY OF SUCH DAMAGE.

import os
import pytest
from triton_cli.parser import KNOWN_MODEL_SOURCES, parse_args
<<<<<<< HEAD
from triton_cli.common import TritonCLIException
import utils
import json
=======
from utils import TritonCommands, ScopedTritonServer
>>>>>>> 0d784821

KNOWN_MODELS = KNOWN_MODEL_SOURCES.keys()
KNOWN_SOURCES = KNOWN_MODEL_SOURCES.values()
TEST_REPOS = [None, os.path.join("tmp", "models")]

CUSTOM_VLLM_MODEL_SOURCES = [("vllm-model", "hf:gpt2")]

CUSTOM_TRTLLM_MODEL_SOURCES = [("trtllm-model", "hf:gpt2")]

# TODO: Add public NGC model for testing
CUSTOM_NGC_MODEL_SOURCES = [("my-llm", "ngc:does-not-exist")]


PROMPT = "machine learning is"

TEST_DIR = os.path.dirname(os.path.realpath(__file__))
MODEL_REPO = os.path.join(TEST_DIR, "test_models")


class TestRepo:
    @pytest.mark.parametrize("repo", TEST_REPOS)
    def test_clear(self, repo):
        TritonCommands._clear(repo)

    # TODO: Add pre/post repo clear to a fixture for setup/teardown
    @pytest.mark.parametrize("model", KNOWN_MODELS)
    @pytest.mark.parametrize("repo", TEST_REPOS)
    def test_import_known_model(self, model, repo):
        TritonCommands._clear(repo)
        TritonCommands._import(model, repo=repo)
        TritonCommands._clear(repo)

    @pytest.mark.parametrize("source", KNOWN_SOURCES)
    @pytest.mark.parametrize("repo", TEST_REPOS)
    def test_import_known_source(self, source, repo):
        TritonCommands._clear(repo)
        TritonCommands._import("known_source", source=source, repo=repo)
        TritonCommands._clear(repo)

    @pytest.mark.parametrize("model,source", CUSTOM_VLLM_MODEL_SOURCES)
    def test_import_vllm(self, model, source):
        TritonCommands._clear()
        TritonCommands._import(model, source=source)
        # TODO: Parse repo to find model, with vllm backend in config
        TritonCommands._clear()

    @pytest.mark.skipif(
        os.environ.get("IMAGE_KIND") != "TRTLLM", reason="Only run for TRT-LLM image"
    )
    @pytest.mark.parametrize("model,source", CUSTOM_TRTLLM_MODEL_SOURCES)
    def test_repo_add_trtllm_build(self, model, source):
        # TODO: Parse repo to find TRT-LLM models and backend in config
        TritonCommands._clear()
        TritonCommands._import(model, source=source, backend="tensorrtllm")
        TritonCommands._clear()

    @pytest.mark.skip(reason="Pre-built TRT-LLM engines not available")
    def test_import_trtllm_prebuilt(self, model, source):
        # TODO: Parse repo to find TRT-LLM models and backend in config
        pass

    def test_import_no_source(self):
        # TODO: Investigate idiomatic way to assert failures for CLIs
        with pytest.raises(
            Exception, match="Please use a known model, or provide a --source"
        ):
            TritonCommands._import("no_source", source=None)

    def test_remove(self):
        TritonCommands._import("gpt2", source="hf:gpt2")
        TritonCommands._remove("gpt2")

    def test_remove_nonexistent(self):
<<<<<<< HEAD
        with pytest.raises(TritonCLIException, match="No model folder exists"):
            self._remove("does-not-exist")
=======
        with pytest.raises(FileNotFoundError, match="No model folder exists"):
            TritonCommands._remove("does-not-exist")
>>>>>>> 0d784821

    @pytest.mark.parametrize("repo", TEST_REPOS)
    def test_list(self, repo):
        TritonCommands._list(repo)

    # This test uses mock system args and a mock subprocess call
    # to ensure that the correct subprocess call is made for profile.
    def test_triton_profile(self, mocker, monkeypatch):
        test_args = ["triton", "profile", "-m", "add_sub"]
        mock_run = mocker.patch("subprocess.run")
        monkeypatch.setattr("sys.argv", test_args)
        args = parse_args()
        args.func(args)
        mock_run.assert_called_once_with(["genai-perf", "-m", "add_sub"], check=True)

    @pytest.mark.parametrize("model", ["mock_llm"])
    def test_triton_metrics(self, model):
        # Import the Model Repo
        with ScopedTritonServer(repo=MODEL_REPO):
            metrics_before = TritonCommands._metrics()

            # Before Inference, Verifying Inference Count == 0
            for loaded_models in metrics_before["nv_inference_request_success"][
                "metrics"
            ]:
                if loaded_models["labels"]["model"] == model:  # If mock_llm
                    assert loaded_models["value"] == 0

            # Model Inference
            TritonCommands._infer(model, prompt=PROMPT)

            metrics_after = TritonCommands._metrics()

            # After Inference, Verifying Inference Count == 1
            for loaded_models in metrics_after["nv_inference_request_success"][
                "metrics"
            ]:
                if loaded_models["labels"]["model"] == model:  # If mock_llm
                    assert loaded_models["value"] == 1

    @pytest.mark.parametrize("model", ["mock_llm"])
    def test_triton_config(self, model):
        # Import the Model
        with ScopedTritonServer(repo=MODEL_REPO):
            config = TritonCommands._config(model)
            # Checks if correct model is loaded
            assert config["name"] == model

    @pytest.mark.parametrize("model", ["mock_llm"])
    def test_triton_status(self, model):
        # Import the Model
        with ScopedTritonServer(repo=MODEL_REPO):
            status = TritonCommands._status(protocol="grpc")
            # Checks if model(s) are live and ready
            assert status["live"] and status["ready"]<|MERGE_RESOLUTION|>--- conflicted
+++ resolved
@@ -27,13 +27,8 @@
 import os
 import pytest
 from triton_cli.parser import KNOWN_MODEL_SOURCES, parse_args
-<<<<<<< HEAD
 from triton_cli.common import TritonCLIException
-import utils
-import json
-=======
 from utils import TritonCommands, ScopedTritonServer
->>>>>>> 0d784821
 
 KNOWN_MODELS = KNOWN_MODEL_SOURCES.keys()
 KNOWN_SOURCES = KNOWN_MODEL_SOURCES.values()
@@ -107,13 +102,8 @@
         TritonCommands._remove("gpt2")
 
     def test_remove_nonexistent(self):
-<<<<<<< HEAD
         with pytest.raises(TritonCLIException, match="No model folder exists"):
-            self._remove("does-not-exist")
-=======
-        with pytest.raises(FileNotFoundError, match="No model folder exists"):
             TritonCommands._remove("does-not-exist")
->>>>>>> 0d784821
 
     @pytest.mark.parametrize("repo", TEST_REPOS)
     def test_list(self, repo):
